--- conflicted
+++ resolved
@@ -3,15 +3,8 @@
 from agogos.transformer import Transformer
 
 
-<<<<<<< HEAD
-class TransformingSystem(System):
-    """A system that transforms the input data.
-    
-    :param steps: The steps in the system."""
-=======
 class TransformingSystem(_System):
     """A system that transforms the input data."""
->>>>>>> d206f978
 
     def __post_init__(self) -> None:
         """Post init method for the TransformingSystem class."""
