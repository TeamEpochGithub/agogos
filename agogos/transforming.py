import copy
from abc import abstractmethod
from typing import Any
<<<<<<< HEAD
import copy
import warnings
=======
>>>>>>> 583b746f

from agogos._core import _Block, _SequentialSystem, _ParallelSystem, _Base


class TransformType(_Base):
    """Abstract transform type describing a class that implements the transform function"""

    @abstractmethod
    def transform(self, data: Any, **transform_args: Any) -> Any:
        """Transform the input data.

        :param data: The input data.
        :param transform_args: Keyword arguments.
        :return: The transformed data."""
        raise NotImplementedError(
            f"{self.__class__.__name__} does not implement transform method."
        )


class Transformer(TransformType, _Block):
    """The transformer block transforms any data it could be x or y data.

    Methods:
    .. code-block:: python
        @abstractmethod
        def transform(self, data: Any, **transform_args: Any) -> Any:
            # Transform the input data.

        def get_hash(self) -> str:
            # Get the hash of the Transformer

        def get_parent(self) -> Any:
            # Get the parent of the Transformer

        def get_children(self) -> list[Any]:
            # Get the children of the Transformer

        def save_to_html(self, file_path: Path) -> None:
            # Save html format to file_path

    Usage:
    .. code-block:: python
        from agogos.transformer import Transformer

        class MyTransformer(Transformer):
            def transform(self, data: Any, **transform_args: Any) -> Any:
                # Transform the input data.
                return data

        my_transformer = MyTransformer()
        transformed_data = my_transformer.transform(data)
    """


class TransformingSystem(TransformType, _SequentialSystem):
    """A system that transforms the input data.

    Parameters:
    - steps (list[Transformer | TransformingSystem | ParallelTransformingSystem]): The steps in the system.

    Implements the following methods:
    .. code-block:: python
        def transform(self, data: Any, **transform_args: Any) -> Any:
            # Transform the input data.

        def get_hash(self) -> str:
            # Get the hash of the TransformingSystem

        def get_parent(self) -> Any:
            # Get the parent of the TransformingSystem

        def get_children(self) -> list[Any]:
            # Get the children of the TransformingSystem

        def save_to_html(self, file_path: Path) -> None:
            # Save html format to file_path


    Usage:
    .. code-block:: python
        from agogos.transforming_system import TransformingSystem

        transformer_1 = CustomTransformer()
        transformer_2 = CustomTransformer()

        transforming_system = TransformingSystem(steps=[transformer_1, transformer_2])
        transformed_data = transforming_system.transform(data)
        predictions = transforming_system.predict(data)
    """

    def __post_init__(self) -> None:
        """Post init method for the TransformingSystem class."""

        # Assert all steps are a subclass of Transformer
        for step in self.steps:
            if not isinstance(step, (TransformType)):
                raise TypeError(f"{step} is not an instance of TransformType")

        super().__post_init__()

    def transform(self, data: Any, **transform_args: Any) -> Any:
        """Transform the input data.

        :param data: The input data.
        :return: The transformed data.
        """

        set_of_steps = set()
        for step in self.steps:
            step_name = step.__class__.__name__
            set_of_steps.add(step_name)
        if set_of_steps != set(transform_args.keys()):
            # Raise a warning and print all the keys that do not match
            warnings.warn(
                f"The following steps do not exist but were given in the kwargs: {set(transform_args.keys()) - set_of_steps}"
            )

        # Loop through each step and call the transform method
        for step in self.steps:
            step_name = step.__class__.__name__

            step_args = transform_args.get(step_name, {})
            if isinstance(step, (TransformType)):
                data = step.transform(data, **step_args)
            else:
                raise TypeError(f"{step} is not an instance of TransformType")

        return data


class ParallelTransformingSystem(TransformType, _ParallelSystem):
    """A system that transforms the input data in parallel.

    Parameters:
    - steps (list[Transformer | TransformingSystem | ParallelTransformingSystem]): The steps in the system.

    Methods:
    .. code-block:: python
        @abstractmethod
        def concat(self, original_data: Any), data_to_concat: Any, weight: float = 1.0) -> Any:
            # Specifies how to concat data after parallel computations

        def get_hash(self) -> str:
            # Get the hash of the ParallelTransformingSystem.

        def get_parent(self) -> Any:
            # Get the parent of the ParallelTransformingSystem.

        def get_children(self) -> list[Any]:
            # Get the children of the ParallelTransformingSystem

        def save_to_html(self, file_path: Path) -> None:
            # Save html format to file_path

    Usage:
    .. code-block:: python
        from agogos.parallel_transforming_system import ParallelTransformingSystem

        transformer_1 = CustomTransformer()
        transformer_2 = CustomTransformer()

        class CustomParallelTransformingSystem(ParallelTransformingSystem):
            def concat(self, data1: Any, data2: Any) -> Any:
                # Concatenate the transformed data.
                return data1 + data2

        transforming_system = CustomParallelTransformingSystem(steps=[transformer_1, transformer_2])

        transformed_data = transforming_system.transform(data)
    """

    def __post_init__(self) -> None:
        """Post init method for the ParallelTransformingSystem class."""

        # Assert all steps are a subclass of Transformer or TransformingSystem
        for step in self.steps:
            if not isinstance(step, (TransformType)):
                raise TypeError(f"{step} is not an instance of TransformType")

        super().__post_init__()

    def transform(self, data: Any, **transform_args: Any) -> Any:
        """Transform the input data.

        :param data: The input data.
        :return: The transformed data.
        """
        # Loop through each step and call the transform method
        num_steps = len(self.get_steps())
        out_data = None
        if len(self.get_steps()) == 0:
            return data

        for i, step in enumerate(self.get_steps()):
            step_name = step.__class__.__name__

            step_args = transform_args.get(step_name, {})

            if isinstance(step, (TransformType)):
                step_data = step.transform(copy.deepcopy(data), **step_args)
                out_data = self.concat(out_data, step_data, 1 / num_steps)
            else:
                raise TypeError(f"{step} is not an instance of TransformType")

        return out_data<|MERGE_RESOLUTION|>--- conflicted
+++ resolved
@@ -1,11 +1,10 @@
 import copy
 from abc import abstractmethod
 from typing import Any
-<<<<<<< HEAD
+
 import copy
 import warnings
-=======
->>>>>>> 583b746f
+
 
 from agogos._core import _Block, _SequentialSystem, _ParallelSystem, _Base
 
