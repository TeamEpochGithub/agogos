from typing import Any
from agogos._core._system import _System
from agogos.trainer import Trainer


<<<<<<< HEAD
class TrainingSystem(System):
    """A system that trains on the input data and labels.
    
    :param steps: The steps in the system.
    """
=======
class TrainingSystem(_System):
    """A system that trains on the input data and labels."""
>>>>>>> d206f978

    def __post_init__(self) -> None:
        """Post init method for the TrainingSystem class."""

        # Assert all steps are a subclass of Trainer
        for step in self.steps:
            assert issubclass(step.__class__, Trainer) or issubclass(
                step.__class__, TrainingSystem
            ), f"{step} is not a subclass of Trainer"

        super().__post_init__()

    def predict(self, x: Any, pred_args: dict[str, Any] | None = None) -> Any:
        """Predict the output of the system.

        :param x: The input to the system.
        :return: The output of the system.
        """

        # Loop through each step and call the predict method
        for step in self.steps:
            step_name = step.__class__.__name__
            step_pred_args = (
                pred_args[step_name] if pred_args and step_name in pred_args else {}
            )
            if isinstance(step, Trainer):
                x = step.predict(x, **step_pred_args)
            elif isinstance(step, TrainingSystem):
                x = step.predict(x, step_pred_args)
            else:
                raise TypeError(f"{step} is not a subclass of Trainer")

        return x

    def train(self, x: Any, y: Any, train_args: dict[str, Any] = {}) -> tuple[Any, Any]:
        """Train the system.

        :param x: The input to the system.
        :param y: The output of the system.
        :return: The input and output of the system."""

        # Loop through each step and call the train method
        for step in self.steps:
            step_name = step.__class__.__name__
            step_train_args = (
                train_args[step_name] if train_args and step_name in train_args else {}
            )
            if isinstance(step, Trainer):
                x, y = step.train(x, y, **step_train_args)
            elif isinstance(step, TrainingSystem):
                x, y = step.train(x, y, step_train_args)
            else:
                raise TypeError(f"{step} is not a subclass of Trainer")

        return x, y<|MERGE_RESOLUTION|>--- conflicted
+++ resolved
@@ -3,16 +3,8 @@
 from agogos.trainer import Trainer
 
 
-<<<<<<< HEAD
-class TrainingSystem(System):
-    """A system that trains on the input data and labels.
-    
-    :param steps: The steps in the system.
-    """
-=======
 class TrainingSystem(_System):
     """A system that trains on the input data and labels."""
->>>>>>> d206f978
 
     def __post_init__(self) -> None:
         """Post init method for the TrainingSystem class."""
