--- conflicted
+++ resolved
@@ -1,8 +1,5 @@
-<<<<<<< HEAD
 import warnings
-=======
 import numpy as np
->>>>>>> 583b746f
 import pytest
 
 from agogos.training import Trainer
