exclude: ^(external/|venv/|.venv/|tests/|.cache)
repos:
  - repo: local  # Remove this when a new version of pre-commit-hooks (>4.6.0) is released
    hooks:
      - id: check-illegal-windows-names
        name: check illegal windows names
        entry: Illegal Windows filenames detected
        language: fail
        files: '(?i)((^|/)(CON|PRN|AUX|NUL|COM[\d¹²³]|LPT[\d¹²³])(\.|/|$)|[<>:\"\\|?*\x00-\x1F]|/[^/]*[\.\s]/|[^/]*[\.\s]$)'
  - repo: https://github.com/pre-commit/pre-commit-hooks
    rev: v4.6.0
    hooks:
      - id: check-added-large-files
      - id: check-builtin-literals
      - id: check-executables-have-shebangs
      # - id: check-illegal-windows-names  # Uncomment this when a new version of pre-commit-hooks (>4.6.0) is released
      - id: check-json
      - id: pretty-format-json
        args: [ "--autofix", "--no-sort-keys" ]
      - id: check-merge-conflict
      - id: check-shebang-scripts-are-executable
      - id: check-symlinks
      - id: check-toml
      - id: check-xml
      - id: check-yaml
      - id: detect-private-key
      - id: destroyed-symlinks
      - id: mixed-line-ending
      - id: end-of-file-fixer
      - id: fix-byte-order-marker
      - id: name-tests-test
        args: [ "--pytest-test-first" ]
      - id: trailing-whitespace
  - repo: https://github.com/abravalheri/validate-pyproject
    rev: v0.18
    hooks:
      - id: validate-pyproject
  - repo: https://github.com/citation-file-format/cffconvert
    rev: b6045d78aac9e02b039703b030588d54d53262ac
    hooks:
      - id: validate-cff
  - repo: https://github.com/pre-commit/pygrep-hooks
    rev: v1.10.0
    hooks:
      - id: python-check-blanket-noqa
      - id: python-check-blanket-type-ignore
      - id: python-check-mock-methods
      - id: python-no-log-warn
      - id: python-use-type-annotations
  - repo: https://github.com/sphinx-contrib/sphinx-lint
    rev: v0.9.1
    hooks:
      - id: sphinx-lint
        args: [ --enable=default-role ]
  - repo: https://github.com/astral-sh/ruff-pre-commit
<<<<<<< HEAD
    rev: v0.5.6
=======
    rev: v0.5.1
>>>>>>> 448ee9ff
    hooks:
      - id: ruff-format
      - id: ruff
  # Pydoclint is useful, but gives too many false positives
  #  - repo: https://github.com/jsh9/pydoclint
  #    rev: 0.4.1
  #    hooks:
  #      - id: pydoclint
  #        args: [ --quiet ]
  - repo: https://github.com/pre-commit/mirrors-mypy
    rev: v1.11.1
    hooks:
      - id: mypy
        additional_dependencies:
          - joblib-stubs>=1.4.2.3.20240619
        args:
          - "--fast-module-lookup"
          - "--disallow-any-generics"<|MERGE_RESOLUTION|>--- conflicted
+++ resolved
@@ -53,11 +53,7 @@
       - id: sphinx-lint
         args: [ --enable=default-role ]
   - repo: https://github.com/astral-sh/ruff-pre-commit
-<<<<<<< HEAD
     rev: v0.5.6
-=======
-    rev: v0.5.1
->>>>>>> 448ee9ff
     hooks:
       - id: ruff-format
       - id: ruff
